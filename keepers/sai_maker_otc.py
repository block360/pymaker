# This file is part of Maker Keeper Framework.
#
# Copyright (C) 2017 reverendus
#
# This program is free software: you can redistribute it and/or modify
# it under the terms of the GNU Affero General Public License as published by
# the Free Software Foundation, either version 3 of the License, or
# (at your option) any later version.
#
# This program is distributed in the hope that it will be useful,
# but WITHOUT ANY WARRANTY; without even the implied warranty of
# MERCHANTABILITY or FITNESS FOR A PARTICULAR PURPOSE.  See the
# GNU Affero General Public License for more details.
#
# You should have received a copy of the GNU Affero General Public License
# along with this program.  If not, see <http://www.gnu.org/licenses/>.

import argparse
import operator
from functools import reduce
from itertools import chain
from typing import List

from api.approval import directly
from api.feed import DSValue
from api.numeric import Wad
from api.oasis import OfferInfo
from api.util import synchronize
from keepers.sai import SaiKeeper


class SaiMakerOtc(SaiKeeper):
    """SAI keeper to act as a market maker on OasisDEX, on the W-ETH/SAI pair.

    Keeper continuously monitors and adjusts its positions in order to act as a market maker.
    It aims to have open SAI sell orders for at least `--min-sai-amount` and open WETH sell
    orders for at least `--min-weth-amount`, with their price in the <min-margin,max-margin>
    range from the current SAI/GEM price.

    When started, the keeper places orders for the maximum allowed amounts (`--max-sai-amount`
    and `--max-weth-amount`) and uses `avg-margin` to calculate the order price.

    As long as the price of existing orders is within the <min-margin,max-margin> range,
    the keeper keeps them open. If they fall outside that range, they get cancelled.
    If the total amount of open orders falls below either `--min-sai-amount` or
    `--min-weth-amount`, a new order gets created for the remaining amount so the total
    amount of orders is equal to `--max-sai-amount` / `--max-weth-amount`.

    This keeper will constantly use gas to move orders as the SAI/GEM price changes,
    but it can be limited by setting the margin and amount ranges wide enough.
    """
    def __init__(self):
        super().__init__()
        self.max_weth_amount = Wad.from_number(self.arguments.max_weth_amount)
        self.min_weth_amount = Wad.from_number(self.arguments.min_weth_amount)
        self.max_sai_amount = Wad.from_number(self.arguments.max_sai_amount)
        self.min_sai_amount = Wad.from_number(self.arguments.min_sai_amount)
<<<<<<< HEAD
        self.min_margin_buy = self.arguments.min_margin_buy
        self.avg_margin_buy = self.arguments.avg_margin_buy
        self.max_margin_buy = self.arguments.max_margin_buy
        self.min_margin_sell = self.arguments.min_margin_sell
        self.avg_margin_sell = self.arguments.avg_margin_sell
        self.max_margin_sell = self.arguments.max_margin_sell
=======
        self.min_margin = self.arguments.min_margin
        self.avg_margin = self.arguments.avg_margin
        self.max_margin = self.arguments.max_margin
        self.round_places = self.arguments.round_places
>>>>>>> dba1e6ee

    def args(self, parser: argparse.ArgumentParser):
        parser.add_argument("--min-margin-buy", help="Minimum margin allowed (buy)", type=float, required=True)
        parser.add_argument("--avg-margin-buy", help="Target margin, used on new order creation (buy)", type=float, required=True)
        parser.add_argument("--max-margin-buy", help="Maximum margin allowed (buy)", type=float, required=True)
        parser.add_argument("--min-margin-sell", help="Minimum margin allowed (sell)", type=float, required=True)
        parser.add_argument("--avg-margin-sell", help="Target margin, used on new order creation (sell)", type=float, required=True)
        parser.add_argument("--max-margin-sell", help="Maximum margin allowed (sell)", type=float, required=True)
        parser.add_argument("--max-weth-amount", help="Maximum value of open WETH sell orders", type=float, required=True)
        parser.add_argument("--min-weth-amount", help="Minimum value of open WETH sell orders", type=float, required=True)
        parser.add_argument("--max-sai-amount", help="Maximum value of open SAI sell orders", type=float, required=True)
        parser.add_argument("--min-sai-amount", help="Minimum value of open SAI sell orders", type=float, required=True)
        parser.add_argument("--round-places", help="Number of decimal places to round order prices to (default=2)", type=int, default=2)

    def startup(self):
        self.approve()
        self.on_block(self.synchronize_offers)
        self.every(60*60, self.print_balances)

    def shutdown(self):
        self.cancel_offers(self.our_offers(self.otc.active_offers()))

    def print_balances(self):
        def balances():
            for token in [self.sai, self.gem]:
                yield f"{token.balance_of(self.our_address)} {token.name()}"
        self.logger.info(f"Keeper balances are {', '.join(balances())}.")

    def approve(self):
        """Approve OasisDEX to access our balances, so we can place orders."""
        self.otc.approve([self.gem, self.sai], directly())

    def our_offers(self, active_offers: list):
        return list(filter(lambda offer: offer.owner == self.our_address, active_offers))

    def our_sell_offers(self, active_offers: list):
        return list(filter(lambda offer: offer.buy_which_token == self.sai.address and
                                         offer.sell_which_token == self.gem.address, self.our_offers(active_offers)))

    def our_buy_offers(self, active_offers: list):
        return list(filter(lambda offer: offer.buy_which_token == self.gem.address and
                                         offer.sell_which_token == self.sai.address, self.our_offers(active_offers)))

    def synchronize_offers(self):
        """Update our positions in the order book to reflect keeper parameters."""
        active_offers = self.otc.active_offers()
        self.cancel_offers(chain(self.excessive_buy_offers(active_offers),
                                 self.excessive_sell_offers(active_offers)))
        self.create_new_offers(active_offers)

    def excessive_buy_offers(self, active_offers: list):
        """Return buy offers with rates outside allowed margin range."""
        for offer in self.our_buy_offers(active_offers):
            rate = self.rate_buy(offer)
<<<<<<< HEAD
            rate_min = self.apply_buy_margin(self.target_rate(), self.min_margin_buy)
            rate_max = self.apply_buy_margin(self.target_rate(), self.max_margin_buy)
=======
            rate_min = self.apply_buy_margin(self.target_price(), self.min_margin)
            rate_max = self.apply_buy_margin(self.target_price(), self.max_margin)
>>>>>>> dba1e6ee
            if (rate < rate_max) or (rate > rate_min):
                yield offer

    def excessive_sell_offers(self, active_offers: list):
        """Return sell offers with rates outside allowed margin range."""
        for offer in self.our_sell_offers(active_offers):
            rate = self.rate_sell(offer)
<<<<<<< HEAD
            rate_min = self.apply_sell_margin(self.target_rate(), self.min_margin_sell)
            rate_max = self.apply_sell_margin(self.target_rate(), self.max_margin_sell)
=======
            rate_min = self.apply_sell_margin(self.target_price(), self.min_margin)
            rate_max = self.apply_sell_margin(self.target_price(), self.max_margin)
>>>>>>> dba1e6ee
            if (rate < rate_min) or (rate > rate_max):
                yield offer

    def cancel_offers(self, offers):
        """Cancel offers asynchronously."""
        synchronize([self.otc.kill(offer.offer_id).transact_async(self.default_options()) for offer in offers])

    def create_new_offers(self, active_offers: list):
        """Asynchronously create new buy and sell offers if necessary."""
        synchronize([transact.transact_async(self.default_options())
                     for transact in chain(self.new_buy_offer(active_offers), self.new_sell_offer(active_offers))])

    def new_sell_offer(self, active_offers: list):
        """If our WETH engagement is below the minimum amount, yield a new offer up to the maximum amount."""
        total_amount = self.total_amount(self.our_sell_offers(active_offers))
        if total_amount < self.min_weth_amount:
            our_balance = self.gem.balance_of(self.our_address)
            have_amount = Wad.min(self.max_weth_amount - total_amount, our_balance)
            if have_amount > Wad(0):
<<<<<<< HEAD
                want_amount = have_amount / self.apply_buy_margin(self.target_rate(), self.avg_margin_buy)
=======
                want_amount = have_amount * round(self.apply_sell_margin(self.target_price(), self.avg_margin), self.round_places)
>>>>>>> dba1e6ee
                yield self.otc.make(have_token=self.gem.address, have_amount=have_amount,
                                    want_token=self.sai.address, want_amount=want_amount)

    def new_buy_offer(self, active_offers: list):
        """If our SAI engagement is below the minimum amount, yield a new offer up to the maximum amount."""
        total_amount = self.total_amount(self.our_buy_offers(active_offers))
        if total_amount < self.min_sai_amount:
            our_balance = self.sai.balance_of(self.our_address)
            have_amount = Wad.min(self.max_sai_amount - total_amount, our_balance)
            if have_amount > Wad(0):
<<<<<<< HEAD
                want_amount = have_amount * self.apply_sell_margin(self.target_rate(), self.avg_margin_sell)
=======
                want_amount = have_amount / round(self.apply_buy_margin(self.target_price(), self.avg_margin), self.round_places)
>>>>>>> dba1e6ee
                yield self.otc.make(have_token=self.sai.address, have_amount=have_amount,
                                    want_token=self.gem.address, want_amount=want_amount)

    def target_price(self) -> Wad:
        ref_per_gem = Wad(DSValue(web3=self.web3, address=self.tub.pip()).read_as_int())
        return ref_per_gem / self.tub.par()

    @staticmethod
    def rate_buy(offer: OfferInfo) -> Wad:
        return offer.sell_how_much / offer.buy_how_much

    @staticmethod
    def rate_sell(offer: OfferInfo) -> Wad:
        return offer.buy_how_much / offer.sell_how_much

    @staticmethod
    def total_amount(offers: List[OfferInfo]):
        return reduce(operator.add, map(lambda offer: offer.sell_how_much, offers), Wad(0))

    @staticmethod
    def apply_buy_margin(rate: Wad, margin: float) -> Wad:
        return rate * Wad.from_number(1 - margin)

    @staticmethod
    def apply_sell_margin(rate: Wad, margin: float) -> Wad:
        return rate * Wad.from_number(1 + margin)


if __name__ == '__main__':
    SaiMakerOtc().start()<|MERGE_RESOLUTION|>--- conflicted
+++ resolved
@@ -55,19 +55,13 @@
         self.min_weth_amount = Wad.from_number(self.arguments.min_weth_amount)
         self.max_sai_amount = Wad.from_number(self.arguments.max_sai_amount)
         self.min_sai_amount = Wad.from_number(self.arguments.min_sai_amount)
-<<<<<<< HEAD
         self.min_margin_buy = self.arguments.min_margin_buy
         self.avg_margin_buy = self.arguments.avg_margin_buy
         self.max_margin_buy = self.arguments.max_margin_buy
         self.min_margin_sell = self.arguments.min_margin_sell
         self.avg_margin_sell = self.arguments.avg_margin_sell
         self.max_margin_sell = self.arguments.max_margin_sell
-=======
-        self.min_margin = self.arguments.min_margin
-        self.avg_margin = self.arguments.avg_margin
-        self.max_margin = self.arguments.max_margin
         self.round_places = self.arguments.round_places
->>>>>>> dba1e6ee
 
     def args(self, parser: argparse.ArgumentParser):
         parser.add_argument("--min-margin-buy", help="Minimum margin allowed (buy)", type=float, required=True)
@@ -122,13 +116,8 @@
         """Return buy offers with rates outside allowed margin range."""
         for offer in self.our_buy_offers(active_offers):
             rate = self.rate_buy(offer)
-<<<<<<< HEAD
-            rate_min = self.apply_buy_margin(self.target_rate(), self.min_margin_buy)
-            rate_max = self.apply_buy_margin(self.target_rate(), self.max_margin_buy)
-=======
-            rate_min = self.apply_buy_margin(self.target_price(), self.min_margin)
-            rate_max = self.apply_buy_margin(self.target_price(), self.max_margin)
->>>>>>> dba1e6ee
+            rate_min = self.apply_buy_margin(self.target_price(), self.min_margin_buy)
+            rate_max = self.apply_buy_margin(self.target_price(), self.max_margin_buy)
             if (rate < rate_max) or (rate > rate_min):
                 yield offer
 
@@ -136,13 +125,8 @@
         """Return sell offers with rates outside allowed margin range."""
         for offer in self.our_sell_offers(active_offers):
             rate = self.rate_sell(offer)
-<<<<<<< HEAD
-            rate_min = self.apply_sell_margin(self.target_rate(), self.min_margin_sell)
-            rate_max = self.apply_sell_margin(self.target_rate(), self.max_margin_sell)
-=======
-            rate_min = self.apply_sell_margin(self.target_price(), self.min_margin)
-            rate_max = self.apply_sell_margin(self.target_price(), self.max_margin)
->>>>>>> dba1e6ee
+            rate_min = self.apply_sell_margin(self.target_price(), self.min_margin_sell)
+            rate_max = self.apply_sell_margin(self.target_price(), self.max_margin_sell)
             if (rate < rate_min) or (rate > rate_max):
                 yield offer
 
@@ -162,11 +146,7 @@
             our_balance = self.gem.balance_of(self.our_address)
             have_amount = Wad.min(self.max_weth_amount - total_amount, our_balance)
             if have_amount > Wad(0):
-<<<<<<< HEAD
-                want_amount = have_amount / self.apply_buy_margin(self.target_rate(), self.avg_margin_buy)
-=======
-                want_amount = have_amount * round(self.apply_sell_margin(self.target_price(), self.avg_margin), self.round_places)
->>>>>>> dba1e6ee
+                want_amount = have_amount * round(self.apply_sell_margin(self.target_price(), self.avg_margin_sell), self.round_places)
                 yield self.otc.make(have_token=self.gem.address, have_amount=have_amount,
                                     want_token=self.sai.address, want_amount=want_amount)
 
@@ -177,11 +157,7 @@
             our_balance = self.sai.balance_of(self.our_address)
             have_amount = Wad.min(self.max_sai_amount - total_amount, our_balance)
             if have_amount > Wad(0):
-<<<<<<< HEAD
-                want_amount = have_amount * self.apply_sell_margin(self.target_rate(), self.avg_margin_sell)
-=======
-                want_amount = have_amount / round(self.apply_buy_margin(self.target_price(), self.avg_margin), self.round_places)
->>>>>>> dba1e6ee
+                want_amount = have_amount / round(self.apply_buy_margin(self.target_price(), self.avg_margin_buy), self.round_places)
                 yield self.otc.make(have_token=self.sai.address, have_amount=have_amount,
                                     want_token=self.gem.address, want_amount=want_amount)
 
